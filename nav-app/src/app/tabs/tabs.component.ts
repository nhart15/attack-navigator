--- conflicted
+++ resolved
@@ -3,6 +3,7 @@
 import { DataService, Technique } from '../data.service'; //import the DataService component so we can use it
 import { ConfigService } from '../config.service';
 import * as is from 'is_js';
+import { forkJoin } from 'rxjs';
 import { VersionUpgradeComponent } from '../version-upgrade/version-upgrade.component';
 import { HelpComponent } from '../help/help.component';
 import { ExporterComponent } from '../exporter/exporter.component';
@@ -163,8 +164,10 @@
         // activate the tab the user has clicked on.
         // tab.active = true;
         this.viewModelsService.viewModels.forEach(viewModel => {
-            viewModel.sidebarOpened = false;
-            viewModel.sidebarContentType = "";
+            if (viewModel.sidebarContentType === 'select') {
+                viewModel.sidebarOpened = false;
+                viewModel.sidebarContentType = "";
+            }
         });
     }
 
@@ -491,13 +494,8 @@
                             this.alwaysUpgradeVersion = result.upgrade;
                         }
                         if (result.upgrade) {
-<<<<<<< HEAD
                             let newDomainID = this.dataService.getDomainID(viewModel.domain, currVersion);
                             resolve({previous: viewModel.domainID, latest: newDomainID});
-=======
-                            viewModel.version = currVersion
-                            viewModel.domainID = this.dataService.getDomainID(viewModel.domain, viewModel.version);
->>>>>>> 8819266b
                         }
                         resolve(null);
                     },
@@ -522,6 +520,7 @@
                 newViewModel.compareTo = prevViewModel;
                 this.openTab("new layer", newViewModel, true, true, true, true);
                 newViewModel.sidebarOpened = true;
+                newViewModel.sidebarContentType = 'layerUpgrade'
                 newViewModel.selectTechniquesAcrossTactics = false;
 
                 // load layer version & latest ATT&CK version
@@ -587,26 +586,7 @@
                 if (!this.dataService.getDomain(viewModel.domainID)) {
                     throw {message: "Error: '" + viewModel.domain + "' (" + viewModel.version + ") is an invalid domain."};
                 }
-<<<<<<< HEAD
                 this.layerUpgrade(viewModel, string);
-=======
-                this.versionUpgradeDialog(viewModel).then( () => {
-                    this.openTab("new layer", viewModel, true, true, true, true);
-                    if (!this.dataService.getDomain(viewModel.domainID).dataLoaded) {
-                        this.dataService.loadDomainData(viewModel.domainID, true).then( () => {
-                            viewModel.deSerialize(string);
-                            viewModel.loadVMData();
-                        });
-                    } else {
-                        viewModel.deSerialize(string);
-                        viewModel.loadVMData();
-                    }
-                })
-                .catch( (err) => {
-                    console.error(err.message);
-                    alert("ERROR parsing file, check the javascript console for more information.");
-                });
->>>>>>> 8819266b
             }
             catch(err){
                 console.error("ERROR: Either the file is not JSON formatted, or the file structure is invalid.", err);
