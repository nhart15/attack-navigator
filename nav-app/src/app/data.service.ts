--- conflicted
+++ resolved
@@ -50,19 +50,16 @@
             let idToTechniqueSDO = new Map<string, any>();
             let idToTacticSDO = new Map<string, any>();
             for (let sdo of bundle.objects) { //iterate through stix domain objects in the bundle
-<<<<<<< HEAD
-                // ignore deprecated and revoked objects in the bundle
-                if (sdo.x_mitre_deprecated || sdo.revoked) continue; 
-                if ("x_mitre_domains" in sdo && !sdo.x_mitre_domains.includes(domain.domain_identifier)) continue; //object not included in this domain
-=======
                 // ignore deprecated and revoked objects in the bundle?
                 if (sdo.x_mitre_deprecated || sdo.revoked) continue;
-
+                
+                // Filter out object not included in this domain if domains field is available
+                if ("x_mitre_domains" in sdo && !sdo.x_mitre_domains.includes(domain.domain_identifier)) continue; 
+                
                 // filter out duplicates
                 if (!seenIDs.has(sdo.id)) seenIDs.add(sdo.id)
                 else continue;
 
->>>>>>> b19f767e
                 // parse according to type
                 switch(sdo.type) {
                     case "intrusion-set":
