import { BrowserModule } from '@angular/platform-browser';
import { NgModule } from '@angular/core';
import 'rxjs/add/operator/map'

// material
import { BrowserAnimationsModule } from '@angular/platform-browser/animations';
import { MatInputModule } from '@angular/material/input';
import { MatSelectModule } from '@angular/material/select';
import { MatButtonModule } from '@angular/material/button';
import { MatProgressSpinnerModule } from '@angular/material/progress-spinner'
import { FormsModule, ReactiveFormsModule } from '@angular/forms';
import { MatTooltipModule } from '@angular/material/tooltip';
import { MatCheckboxModule } from '@angular/material/checkbox';
import { MatDialogModule } from '@angular/material/dialog';
import { MatMenuModule } from '@angular/material/menu';
import { MatExpansionModule } from '@angular/material/expansion';
import { MatSidenavModule } from '@angular/material/sidenav';

import { ColorPickerModule } from 'ngx-color-picker';
import { HttpClientModule } from '@angular/common/http';

import { AppComponent } from './app.component';
import { DataTableComponent } from './datatable/data-table.component';
import { TabsComponent } from './tabs/tabs.component';
import { HelpComponent } from './help/help.component';
import { ExporterComponent } from './exporter/exporter.component';
import { TechniqueCellComponent } from './matrix/technique-cell/technique-cell.component';
import { MatrixSideComponent } from './matrix/matrix-side/matrix-side.component';
import { MatrixFlatComponent } from './matrix//matrix-flat/matrix-flat.component';
import { MatrixMiniComponent } from './matrix//matrix-mini/matrix-mini.component';
import { TooltipComponent } from './matrix/technique-cell/tooltip/tooltip.component';
import { SearchAndMultiselectComponent } from './search-and-multiselect/search-and-multiselect.component';
import { ContextmenuComponent } from './matrix/technique-cell/contextmenu/contextmenu.component';
import { TacticCellComponent } from './matrix/tactic-cell/tactic-cell.component';
import { VersionUpgradeComponent } from './version-upgrade/version-upgrade.component';
import { SidebarComponent } from './sidebar/sidebar.component';
<<<<<<< HEAD
import { LayerUpgradeComponent } from './sidebar/layer-upgrade/layer-upgrade.component';
import { ChangelogCellComponent } from './sidebar/changelog-cell/changelog-cell.component';
=======
import { MatCardModule } from "@angular/material/card";
import { MatDividerModule } from "@angular/material/divider";
>>>>>>> 8819266b


@NgModule({
  declarations: [
    AppComponent,
    DataTableComponent,
    TabsComponent,
    HelpComponent,
    ExporterComponent,
    TechniqueCellComponent,
    MatrixSideComponent,
    MatrixFlatComponent,
    MatrixMiniComponent,
    TooltipComponent,
    SearchAndMultiselectComponent,
    ContextmenuComponent,
    TacticCellComponent,
    VersionUpgradeComponent,
<<<<<<< HEAD
    SidebarComponent,
    LayerUpgradeComponent,
    ChangelogCellComponent,
=======
    SidebarComponent
>>>>>>> 8819266b
  ],
  imports: [
    BrowserModule,
    HttpClientModule,
    BrowserAnimationsModule,
    MatSelectModule,
    FormsModule,
    ReactiveFormsModule,
    MatInputModule,
    MatButtonModule,
    MatProgressSpinnerModule,
    MatCheckboxModule,
    MatTooltipModule,
    MatMenuModule,
    MatExpansionModule,
    MatDialogModule,
    ColorPickerModule,
    MatSidenavModule,
    MatCardModule,
    MatDividerModule
  ],
  exports: [
      MatSelectModule,
      MatInputModule,
      MatButtonModule,
      MatTooltipModule,
      MatMenuModule,
      MatExpansionModule,
  ],
  providers: [],
  bootstrap: [AppComponent],
  entryComponents: [ VersionUpgradeComponent, HelpComponent, ExporterComponent ]
})
export class AppModule { }<|MERGE_RESOLUTION|>--- conflicted
+++ resolved
@@ -34,13 +34,10 @@
 import { TacticCellComponent } from './matrix/tactic-cell/tactic-cell.component';
 import { VersionUpgradeComponent } from './version-upgrade/version-upgrade.component';
 import { SidebarComponent } from './sidebar/sidebar.component';
-<<<<<<< HEAD
 import { LayerUpgradeComponent } from './sidebar/layer-upgrade/layer-upgrade.component';
 import { ChangelogCellComponent } from './sidebar/changelog-cell/changelog-cell.component';
-=======
 import { MatCardModule } from "@angular/material/card";
 import { MatDividerModule } from "@angular/material/divider";
->>>>>>> 8819266b
 
 
 @NgModule({
@@ -59,13 +56,9 @@
     ContextmenuComponent,
     TacticCellComponent,
     VersionUpgradeComponent,
-<<<<<<< HEAD
     SidebarComponent,
     LayerUpgradeComponent,
-    ChangelogCellComponent,
-=======
-    SidebarComponent
->>>>>>> 8819266b
+    ChangelogCellComponent
   ],
   imports: [
     BrowserModule,
