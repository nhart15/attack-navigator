--- conflicted
+++ resolved
@@ -8,11 +8,7 @@
     styleUrls: ['./sidebar.component.scss']
 })
 export class SidebarComponent implements OnInit {
-<<<<<<< HEAD
-    @Input() viewModel?: ViewModel;
-=======
     @Input() viewModel: ViewModel;
->>>>>>> 8819266b
 
     constructor(public dataService: DataService) { }
 
