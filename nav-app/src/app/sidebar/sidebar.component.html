--- conflicted
+++ resolved
@@ -1,12 +1,12 @@
 <div class="sidebar">
-<<<<<<< HEAD
-    <div *ngIf="viewModel.versionChangelog && viewModel.compareTo">
-        <layer-upgrade [viewModel]="viewModel"></layer-upgrade>
-=======
     <div *ngIf="viewModel">
         <div *ngIf="viewModel.sidebarContentType === 'search'">
             <app-search-and-multiselect [viewModel]="viewModel"></app-search-and-multiselect>
         </div>
->>>>>>> 8819266b
+        <div *ngIf="viewModel.sidebarContentType === 'layerUpgrade'">
+            <div *ngIf="viewModel.versionChangelog && viewModel.compareTo">
+                <layer-upgrade [viewModel]="viewModel"></layer-upgrade>
+            </div>
+        </div>
     </div>
 </div>