@import "../../colors.scss";
@import "../../styles.scss";

$cellSize: 15px;

//  _  _ ___ ___ _  _ _    ___ ___ _  _ _____ ___ _  _  ___
// | || |_ _/ __| || | |  |_ _/ __| || |_   _|_ _| \| |/ __|
// | __ || | (_ | __ | |__ | | (_ | __ | | |  | || .` | (_ |
// |_||_|___\___|_||_|____|___\___|_||_| |_| |___|_|\_|\___|




 //  __  __   _   ___ _  _   _____ _   ___ _    ___
 // |  \/  | /_\ |_ _| \| | |_   _/_\ | _ ) |  | __|
 // | |\/| |/ _ \ | || .` |   | |/ _ \| _ \ |__| _|
 // |_|  |_/_/ \_\___|_|\_|   |_/_/ \_\___/____|___|

// content of each tab
.matrices {
  @include adaptive-color-dark-only("background-color", lighten(color(dark-1), 3%));
  @include adaptive-color-dark-only("color", on-color(dark));
  @include adaptive-color-dark-only("border", none);
  overflow-x: scroll;
  min-height: 50vh;
  border: 1px solid color(panel-dark);
  transition: height ease-in-out 0.2s;

  .spinner {
    display: flex;
    justify-content: center;
    align-items: center;
    height: 50vh;

    mat-progress-spinner circle {
      stroke: on-color-deemphasis(body);
    }
  }

  .matrices-columns {
    // white-space: nowrap;
    display: table;

    .matrix-column {
      display: table-cell;
      white-space: normal;
      // display: inline-block;
      padding: 10px;

      .matrix-name {
        text-align: center;
        padding-bottom: 5px;
        margin-bottom: 5px;
        font-size: 16px;
        border-bottom: 1px solid color(panel-dark);
      }

      & + .matrix-column {
        border-left: 1px solid color(panel-dark);
      }
    }
  }
}

.multiselect-dropdown {
  display: inline-block;
}

.colorpicker {
  width: ($cellSize + 5 + 2) * 4 !important; //override preset width
  align-items: center;
  text-align: center;

  .color-block {
    @include adaptive-color("border", 1px solid black, 1px solid color(dark-disabled));
    cursor: pointer;
    margin: 2.5px;

    &.square {
      display: inline-block;
      width: $cellSize;
      height: $cellSize;
    }

    &.wide {
      @include adaptive-color-dark-only("color", color(dark-disabled));
      display: block;
      height: $cellSize;
      font-size: 10pt;
      color: darken(white, 50%);
    }
  }
}

//color controls
.colorSetup {
  font-size: 8pt;

  .colorpicker {
    width: 10ex;
  }

  .gradient-section-label {
    font-weight: bold;
    padding: 4px;
    text-align: center;
  }

  .gradient-section-content {
    @include adaptive-color("border-color", black, white);
    border-style: solid;
    border-width: 1px 0;
    text-align: left;
  }

  .display-buttons {
    // width: 183px;
    text-align: center;

    .squarebutton {
      @include adaptive-color("border", 1px solid color(panel-dark), 1px solid color(dark-disabled));
      padding: 4px 0;
      cursor: pointer;

      &:hover {
        @include adaptive-color("background", color(panel-light), color(cell-highlight-dark-color));
      }

      &.gradient:hover {
        text-decoration: underline; //since background color won't be seen on gradient buttons
      }
    }

    .presetsmenu {
      width: 90%;
      display: inline-block;
    }

  }

  .gradient-controls {
    // width: 200px;

    table {
      padding: 0;
      margin: 0;
      border-collapse: collapse;
      // select, button {
      //     font-family: 'Roboto Mono', monospace;
      //     font-size: 8pt;
      // }

      // border: 1px solid black;
      td {
        button {
          @include adaptive-color-dark-only("background-color", color(dark-1));
          @include adaptive-color-dark-only("border", 1px solid color(dark-disabled));
          @include adaptive-color-dark-only("color", white);

          &:hover {
            @include adaptive-color-dark-only("background-color", black);
          }
        }

        input {
          @include adaptive-color-dark-only("background-color", black);
          @include adaptive-color-dark-only("color", white);
        }

        &.buttons > div {
          // border: 1px solid black;
          overflow: hidden;
          text-overflow: ellipsis;
          white-space: nowrap;

        }

        .left, .right {
          display: inline-block;
        }

        .left {
          float: left
        }

        .right {
          text-align: left;

          select {
            width: 80px;
          }

          // width: 100%;
        }

        &.col2 {
          width: 45px;

          input[type=number] {
            // background-color: rgb(104, 60, 213);
            width: 40px
          }
        }
      }

      .minmax {
        @include adaptive-color("background-color", color(panel-light), color(dark-4));
        text-align: center;
        // &.top { border-top: 1px solid black; border-bottom: 1px solid black}
        // &.bottom { border-top: 1px solid black}
      }
    }

    // button {background: red;}
    .addcolor {
      width: 100%;
      // background: red;
    }
  }
}

.select_behavior {
  padding: 5px;
  text-align: left;
}

.contextMenu-cover {
  // covers entire page
  position: fixed;
  left: 0;
  top: 0;
  width: 100vw;
  height: 100vh;
  // background: rgba(0, 0, 0, 0.15);
}

.contextMenu-box {
  position: absolute;
  // background: white;
  &.left {
    right: 0
  }

  border: 1px solid black;
  background-color: white;
  box-shadow: 10px 10px 5px rgba(0, 0, 0, 0.5);
  position: absolute;
  z-index: 100; //draw on top of other controls
  width: max-content;

  .contextMenu-section {
    &:not(:first-child) {
      border-top: 1px solid color(panel-dark);
      margin-top: 2px;
      padding-top: 2px;

    }

    .contextMenu-button {
      padding: 3px;
      cursor: pointer;

      &:hover {
        @include adaptive-color("background", color(cell-highlight-color), color(cell-highlight-dark-color));
      }
    }
  }

}

// .tooltip {
//     position: absolute;
//     z-index: 100; //draw on top of other controls

//     padding: 6px;
//     border-radius: 3px;
//     background: rgba(80, 80, 80, 0.75);

//     font-size: 8pt;
//     color: white;

//     max-width: 150px;
//     overflow-x: hidden;

//     .comment {
//         max-height: 300px;
//         overflow-y: hidden;
//     }

//     .comment-overflow-note {
//         // color: rgb(255, 199, 190);
//     }
//     .metadatalist {
//         margin: 0;
//         margin-top: 1px;
//         padding-left: 6px;
//         list-style: none;

//     }

// }

.mat-select {
  :focus {
    color: #63961C;
  }
}

.filters {
<<<<<<< HEAD
    padding: 4px;
    .filter {
        text-align: left;
        &:not(:first-child) {
            margin-top: 4px;
        }
        .filter-option {
            &:hover {
                background: $cell-highlight-color;
            }
        }
=======
  padding: 4px;

  .filter {
    text-align: left;

    &:not(:first-child) {
      margin-top: 4px;
>>>>>>> f8cbfd8b
    }

    .filter-label {

    }

    .filter-option {
      &:hover {
        @include adaptive-color("background", color(cell-highlight-color), color(cell-highlight-dark-color));
      }
    }
  }
}

.multiselect {
  // padding: 4px;
  text-align: center;

  .multiselect-grouping {
    .multiselect-grouping-label {
      padding: 4px;
      font-weight: bold;
      // font-size: 14pt;
    }

    .multiselect-list {
      text-align: left;
      border-top: 1px solid black;
      border-bottom: 1px solid black;
      height: 200px;
      overflow-y: scroll;

      table {
        // table-layout:fixed; //fixes width
        border-collapse: collapse;
      }

      .multiselect-list-item {
        &:hover {
          @include adaptive-color("background", color(cell-highlight-color), color(cell-highlight-dark-color));
        }

        .multiselect-list-item-label {
          width: 25ex;
        }

        &.selected:not(:hover) {
          background: color(panel-dark);
        }
      }
    }
  }
}

.search {
  // padding: 4px;
  text-align: center;

  .search-list {
    margin-top: 2px;
    text-align: left;
    border-top: 1px solid black;
    border-bottom: 1px solid black;
    height: 300px;
    overflow-y: scroll;

    table {
      // table-layout:fixed; //fixes width
      border-collapse: collapse;
      width: 325px;
    }

    .search-list-item {
      &:hover {
        @include adaptive-color("background", color(cell-highlight-color), color(cell-highlight-dark-color));
      }

      .search-list-item-label {
        width: 25ex;
      }

      &.selected:not(:hover) {
        background: color(panel-dark);
      }
    }
  }
}

.search-button {
  &:hover {
    @include adaptive-color("background", color(cell-highlight-color), color(cell-highlight-dark-color));
  }
}

.button {
  @include adaptive-color("background-color", color(panel-dark), color(dark-4));
  @include adaptive-color-dark-only("color", on-color(dark));
  border: none;
  padding: 4px 10px;
  text-align: center;
  //font-size: 16px;
  margin: 2px 1px;
  transition: 0.3s;
  display: inline-block;
  text-decoration: none;
  cursor: pointer;

  &:hover {
    @include adaptive-color("background-color", color(button-dark), color(dark-link));
  }
}

.deselectNumber {
  font-size: 5pt;
  bottom: 2px;
  right: 4px;
  position: absolute;
  text-align: right;
}

.legend {
  @include adaptive-color("background-color", white, color(dark-3));
  @include adaptive-color-light-only("border-left", 1px solid color(panel-dark));
  z-index: 999;
  position: fixed;
  bottom: 0;
  right: 0;
  width: 300px;
  height: 300px;

  .itemArea {
    @include adaptive-color-dark-only("color", on-color(dark));
    position: static;
    overflow-y: scroll;
    margin-top: 30px;
    height: 270px;
    width: 100%;
    overflow-x: hidden;

    .item {
      width: 100%;
      height: 40px;
      padding-left: 5px;

      .label {
        margin-left: 10px;
        width: 150px;
      }

    }

    .even {
      @include adaptive-color-dark-only("color", black);
      background-color: color(panel-light);
      width: 100%;
      height: 40px;

      .label {
        margin-left: 10px;
        width: 150px;
      }
    }
  }
}

.legendBar {
  @include adaptive-color("background-color", color(panel-dark), color(dark-3));
  @include adaptive-color-dark-only("color", on-color(dark));
  z-index: 999;
  position: fixed;
  bottom: 0;
  right: 0;
  width: 300px;
  height: 30px;
  transition: 0.3s;
  display: flex;
  align-items: center;

  .title {
    flex: 1;
    text-align: center;
    font-size: 14px;
  }

  &:hover {
    @include adaptive-color("background", color(cell-highlight-color), color(cell-highlight-dark-color));
    cursor: pointer;
  }
}

.layer_info {
  padding: 0 !important;
  box-sizing: border-box !important;
  width: 250px !important;

  .name_desc {
    padding: 0 10px;
  }

  .metadata_input {
    padding-left: 10px;
    // padding-bottom: 5px;
    margin-bottom: 2px; //fix funky scroll overflow
    max-height: 50vh;
    overflow-y: auto;
    text-align: left;

    table {
      border-spacing: 5px 15px;
      // width: 500px;
      // padding: 0;
      // margin: 0;
      // list-style: none;
      .formfield-group {
        // &:not(:first-child) { margin-bottom: 5px; }
        td:first-child {
          border-width: 1px 0 1px 1px;
          border-color: black;
          border-style: solid;
          width: 5px
        }

        // border-left: 1px solid black;
        // padding-left: 5px;
        // &:not(:first-child) { margin-top: 10px;}
        button {
          margin-bottom: 4px;
        }
      }
    }
  }
}

.layout {
  width: 100px;
  text-align: left;

  select {
    width: 100%;
  }

  .section {
    padding: 10px;

    & + .section {
      border-top: 1px solid color(panel-light);
    }
  }

  .subsection {
    padding-left: 5px;

    .inner-dropdown-container {
      margin: 5px;
    }
<<<<<<< HEAD
}

.list-input {
    width: 250px !important;
    overflow-y: auto;
    max-height: 50vh;
    .list-container, .add-more { margin: 10px 0; }
    .item-container {
        padding: 10px;
        border: 1px solid $panel-dark;
        margin: 4px 0;
    }
    .divider {
        cursor: pointer;
        .mat-divider {
            border-top-width: 2px;
        }
        .icon {
            height: 16px;
            width: 16px;
            line-height: 16px;
            border-radius: 3px;
        }
        .opt-divider, .set-divider {
            display: flex;
            justify-content: center;
            align-items: center;
            .mat-divider, .button { flex: 1; }
        }
        .opt-divider {
            .icon { background-color: $panel-dark; }
            &:hover {
                .mat-divider { border-top-color: darken($panel-dark, 10%); }
                .icon { background-color: darken($panel-dark, 10%); }
            }
        }
        .set-divider {
            .icon { background-color: darken($panel-dark, 40%); }
            .mat-divider { border-top-color: darken($panel-dark, 40%); }
            &:hover {
                .mat-divider { border-top-color: darken($panel-dark, 50%); }
                .icon { background-color: darken($panel-dark, 50%); }
            }
        }
    }
=======
  }
>>>>>>> f8cbfd8b
}<|MERGE_RESOLUTION|>--- conflicted
+++ resolved
@@ -307,19 +307,6 @@
 }
 
 .filters {
-<<<<<<< HEAD
-    padding: 4px;
-    .filter {
-        text-align: left;
-        &:not(:first-child) {
-            margin-top: 4px;
-        }
-        .filter-option {
-            &:hover {
-                background: $cell-highlight-color;
-            }
-        }
-=======
   padding: 4px;
 
   .filter {
@@ -327,7 +314,6 @@
 
     &:not(:first-child) {
       margin-top: 4px;
->>>>>>> f8cbfd8b
     }
 
     .filter-label {
@@ -583,7 +569,7 @@
     .inner-dropdown-container {
       margin: 5px;
     }
-<<<<<<< HEAD
+  }
 }
 
 .list-input {
@@ -629,7 +615,4 @@
             }
         }
     }
-=======
-  }
->>>>>>> f8cbfd8b
 }