--- conflicted
+++ resolved
@@ -261,10 +261,6 @@
 }
 .contextMenu-box {
     position: absolute;
-<<<<<<< HEAD
-    background: white;
-    border: 1px black solid;
-=======
     // background: white;
     &.left { right: 0 }
     border: 1px solid black;
@@ -274,7 +270,6 @@
     z-index: 100; //draw on top of other controls
     width: max-content;
 
->>>>>>> 4e5662eb
     .contextMenu-section {
         &:not(:first-child) {
             border-top: 1px solid $panel-dark;
