--- conflicted
+++ resolved
@@ -517,65 +517,34 @@
  88  888  88    8oooo88    888      888  88o    888     88 888
 o88o  8  o88o o88o  o888o o888o    o888o  88o8 o888o o88o  o888o
                                                                  -->
-<<<<<<< HEAD
 <mat-drawer-container class="matrices-content" autosize>
     <mat-drawer-content>
         <div class="matrices" #scrollRef>
             <div oncontextmenu="return false">
-                <div class="spinner" *ngIf="!dataService.getDomain(viewModel.domainID).dataLoaded">
+                <div class="spinner" *ngIf="!dataService.getDomain(viewModel.domainVersionID).dataLoaded">
                     <mat-progress-spinner mode="indeterminate"></mat-progress-spinner>
                 </div>
                         <div class="matrices-columns">
-                            <div class="matrix-column" *ngFor="let matrix of dataService.getDomain(viewModel.domainID).matrices">
-                                <div *ngIf="dataService.getDomain(viewModel.domainID).matrices.length > 1" class="matrix-name">{{matrix.name}}</div>
+                            <div class="matrix-column" *ngFor="let matrix of dataService.getDomain(viewModel.domainVersionID).matrices">
+                                <div *ngIf="dataService.getDomain(viewModel.domainVersionID).matrices.length > 1" class="matrix-name">{{matrix.name}}</div>
                                 <div *ngIf="viewModel.layout.layout == 'side'">
-                                    <matrix-side [matrix]="matrix" [viewModel]="viewModel" (selectionChanged)="onTechniqueSelect()"></matrix-side>
+                                    <matrix-side [matrix]="matrix" [viewModel]="viewModel"></matrix-side>
                                 </div>
                                 <div *ngIf="viewModel.layout.layout == 'flat'">
-                                    <matrix-flat [matrix]="matrix" [viewModel]="viewModel" (selectionChanged)="onTechniqueSelect()"></matrix-flat>
+                                    <matrix-flat [matrix]="matrix" [viewModel]="viewModel"></matrix-flat>
                                 </div>
                                 <div *ngIf="viewModel.layout.layout == 'mini'">
-                                    <matrix-mini [matrix]="matrix" [viewModel]="viewModel" (selectionChanged)="onTechniqueSelect()"></matrix-mini>
+                                    <matrix-mini [matrix]="matrix" [viewModel]="viewModel"></matrix-mini>
                                 </div>
                             </div>
                         </div>
             </div>
         </div>
     </mat-drawer-content>
-    <mat-drawer mode="side" position="end" [opened]="viewModel.sidebarOpened">
+    <mat-drawer [disableClose]="true" mode="side" position="end" [opened]="viewModel.sidebarOpened">
         <sidebar [viewModel]="viewModel"></sidebar>
     </mat-drawer>
 </mat-drawer-container>
-=======
-<div class="matrices">
-    <div oncontextmenu="return false">
-        <div class="spinner" *ngIf="!dataService.getDomain(viewModel.domainVersionID).dataLoaded">
-            <mat-progress-spinner mode="indeterminate"></mat-progress-spinner>
-        </div>
-        <mat-drawer-container autosize>
-            <mat-drawer-content>
-                <div class="matrices-columns">
-                    <div class="matrix-column" *ngFor="let matrix of dataService.getDomain(viewModel.domainVersionID).matrices">
-                        <div *ngIf="dataService.getDomain(viewModel.domainVersionID).matrices.length > 1" class="matrix-name">{{matrix.name}}</div>
-                        <div *ngIf="viewModel.layout.layout == 'side'">
-                            <matrix-side [matrix]="matrix" [viewModel]="viewModel"></matrix-side>
-                        </div>
-                        <div *ngIf="viewModel.layout.layout == 'flat'">
-                            <matrix-flat [matrix]="matrix" [viewModel]="viewModel"></matrix-flat>
-                        </div>
-                        <div *ngIf="viewModel.layout.layout == 'mini'">
-                            <matrix-mini [matrix]="matrix" [viewModel]="viewModel"></matrix-mini>
-                        </div>
-                    </div>
-                </div>
-            </mat-drawer-content>
-            <mat-drawer [disableClose]="true" mode="side" position="end" #sidebar [opened]="viewModel.sidebarOpened">
-                <sidebar [viewModel]="viewModel"></sidebar>
-            </mat-drawer>
-        </mat-drawer-container>
-    </div>
-</div>
->>>>>>> 9509917d
 
 
 <!--
