--- conflicted
+++ resolved
@@ -44,12 +44,8 @@
                     (click)="openSearch()"
                     matTooltipPosition="below"
                     matTooltip="search & multiselect">
-<<<<<<< HEAD
                     <img [src]="viewModel.sidebarContentType !== 'layerUpgrade' ? 'assets/icons/ic_search_black_24px.svg' : 'assets/icons/ic_search_gray_24px.svg'"/>
-=======
                     <search-popover-notification></search-popover-notification>
-                    <img src="assets/icons/ic_search_black_24px.svg"/>
->>>>>>> fb38959a
                 </div>
             </div>
 
