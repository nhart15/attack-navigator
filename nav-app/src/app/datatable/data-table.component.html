<!--
  oooooooo8   ooooooo  oooo   oooo ooooooooooo oooooooooo    ooooooo  ooooo        oooooooo8
o888     88 o888   888o 8888o  88  88  888  88  888    888 o888   888o 888        888
888         888     888 88 888o88      888      888oooo88  888     888 888         888oooooo
888o     oo 888o   o888 88   8888      888      888  88o   888o   o888 888      o         888
 888oooo88    88ooo88  o88o    88     o888o    o888o  88o8   88ooo88  o888ooooo88 o88oooo888
                                                                                              -->

<div class="controlsContainer">
    <ul class="control-sections">
        <li *ngIf="configService.getFeatureGroup('selection_controls', 'any') && configService.getFeature('selecting_techniques')">
            <div *ngIf="configService.getFeatureGroupCount('selection_controls') >= 3" class="section-label">
                selection controls
            </div>


            <!-- lock selection locks -->
            <div *ngIf="configService.getFeature('selecting_techniques')" class="control-row-item">
                <div class="control-row-button dropdown noselect"
                    (click)="currentDropdown = currentDropdown !== 'selection_behavior' ? 'selection_behavior' : null;"
                    matTooltipPosition="below"
                    matTooltip="selection behavior">
                    <img src="assets/icons/ic_lock_black_24px.svg"/>
                </div>
                <div class="dropdown-container select_behavior" *ngIf="currentDropdown === 'selection_behavior'" #dropdown [class.left]="checkalign(dropdown)">
                    <!-- selectTechniquesAcrossTactics -->
                    <div>
                        <input id="select_behavior_tactic" class="checkbox-custom" type="checkbox" [(ngModel)]="viewModel.selectTechniquesAcrossTactics">
                        <label for="select_behavior_tactic" class="checkbox-custom-label noselect">select techniques across tactics</label>
                    </div>
                    <!-- selectSubtechniquesWithParent -->
                    <div *ngIf="configService.getFeature('subtechniques')">
                        <input id="select_behavior_subtechnique" class="checkbox-custom" type="checkbox"  [(ngModel)]="viewModel.selectSubtechniquesWithParent">
                        <label for="select_behavior_subtechnique" class="checkbox-custom-label noselect">select sub-techniques with parent</label>
                    </div>
                </div>
            </div>


            <!-- Search -->
            <div *ngIf="configService.getFeature('search')" class="control-row-item">

                <div class="control-row-button dropdown noselect"
<<<<<<< HEAD
                     (click)="currentDropdown = currentDropdown !== 'search' ? 'search' : null;"
=======
                    (click)="(dataService.sidebarOpened = (dataService.sidebarContentType !== 'search') ? true : !dataService.sidebarOpened) && (dataService.sidebarContentType = 'search')"
>>>>>>> 13cb5709
                    matTooltipPosition="below"
                    matTooltip="search">
                    <img src="assets/icons/ic_search_black_24px.svg"/>
                </div>
            </div>

            <!-- deselect all -->
            <div *ngIf="configService.getFeature('deselect_all')" class="control-row-item">
                <div class="control-row-button noselect"
                     (click)="viewModel.clearSelectedTechniques(); currentDropdown = null;"
                     matTooltipPosition="below"
                     matTooltip="deselect {{this.viewModel.getSelectedTechniqueCount()}} techniques">
                    <img src="assets/icons/ic_clear_black_24px.svg" alt="deselect all"/>
                    <span class="deselectNumber">{{this.viewModel.getSelectedTechniqueCount()}}</span>
                </div>
            </div>


        </li>
        <li *ngIf="configService.getFeatureGroup('layer_controls', 'any')">
            <div *ngIf="configService.getFeatureGroupCount('layer_controls') >= 2" class="section-label">
                layer controls
            </div>

            <!-- layer name, description and metadata -->
            <div *ngIf="configService.getFeature('layer_info')" class="control-row-item">

                <div class="control-row-button dropdown noselect"
                     (click)="currentDropdown = currentDropdown !== 'description' ? 'description' : null"
                     matTooltipPosition="below"
                     matTooltip="layer information">
                     <img src="assets/icons/ic_description_black_24px.svg" alt="layer information" />
                 </div>

                 <!-- description input (invisible, absolute) -->
                 <div class="dropdown-container inputfield layer_info"  #dropdown [class.left]="checkalign(dropdown)"
                      *ngIf="currentDropdown === 'description'">

                    <!-- layer name field -->
                    <div class="name_desc">
                        <mat-form-field>
                                <input matInput
                                        type="text"
                                        placeholder="name"
                                        [(ngModel)]="viewModel.name" />
                            </mat-form-field>

                            <!-- layer description field -->
                            <mat-form-field>
                                <textarea matInput
                                            matTextareaAutosize
                                            placeholder="description"
                                            [(ngModel)]="viewModel.description">
                                </textarea>
                            </mat-form-field>

                            <!-- layer domain (uneditable) -->
                            <mat-form-field>
                                <input matInput readonly disabled
                                    type="text"
                                    placeholder="domain"
                                    [(ngModel)]="dataService.getDomain(viewModel.domainID).name" />
                            </mat-form-field>

                            <!-- layer version (uneditable) -->
                            <mat-form-field>
                                <input matInput readonly disabled
                                    type="text"
                                    placeholder="version"
                                    [(ngModel)]="dataService.getDomain(viewModel.domainID).version" />
                            </mat-form-field>

                    </div>
                    <div class="metadata_input">
                        <b class="metadata-label">Metadata</b>
                        <table>
                            <tr class="formfield-group" *ngFor="let metadata of viewModel.metadata; let $i = index">
                                <td></td>
                                <td>
                                    <mat-form-field>
                                            <input matInput
                                                    type="text"
                                                    placeholder="name"
                                                    [(ngModel)]="metadata.name" />
                                        </mat-form-field>
                                        <mat-form-field>
                                            <input matInput
                                                type="text"
                                                placeholder="value"
                                                [(ngModel)]="metadata.value" />
                                        </mat-form-field>
                                        <button class="button" (click)="viewModel.removeMetadata($i)">remove this metadata</button>
                                </td>
                            </tr>
                            <tr>
                                <td colspan=2 class="addmore">
                                        <button class="button" (click)="viewModel.addMetadata()">add more metadata</button>
                                </td>
                            </tr>
                        </table>

                    </div>
                 </div>
             </div>



            <!-- save locally as JSON -->
            <div *ngIf="configService.getFeature('download_layer')" class="control-row-item">
                <div class="control-row-button noselect"
                    (click)="saveLayerLocally()"
                    matTooltipPosition="below"
                    matTooltip="download layer as json">
                    <img src="assets/icons/ic_file_download_black_24px.svg" alt="save layer"/>
                </div>
            </div>

            <!-- export to excel -->
            <div *ngIf="configService.getFeature('export_excel')" class="control-row-item">
                <div class="control-row-button noselect"
                    (click)="saveLayerLocallyExcel()"
                    matTooltipPosition="below"
                    matTooltip="export to excel">
                    <img src="assets/icons/baseline-grid_on-24px.svg" alt="save layer"/>
                </div>
            </div>


            <!-- render layer to SVG -->
            <div *ngIf="configService.getFeature('export_render')" class="control-row-item">
                <div class="control-row-button noselect"
                    (click)="exportRender()"
                    matTooltipPosition="below"
                    matTooltip="render layer to SVG">
                    <img src="assets/icons/ic_camera_alt_black_24px.svg" alt="export render"/>
                </div>
            </div>

            <!-- Filters -->
            <div *ngIf="configService.getFeature('filters')" class="control-row-item">

                <div class="control-row-button dropdown noselect"
                    (click)="currentDropdown = currentDropdown !== 'filters' ? 'filters' : null;"
                    matTooltipPosition="below"
                    matTooltip="filters">
                    <img src="assets/icons/ic_filter_list_black_24px.svg"/>
                </div>
                <div class="dropdown-container filters" *ngIf="currentDropdown === 'filters'" #dropdown [class.left]="checkalign(dropdown)">
                    <div class="filter" *ngFor="let filter of ['platforms']">
                        <b class="filter-label">{{filter}}</b>
                        <div *ngIf="viewModel.filters[filter].options.length !== 0">
                            <div class="filter-option" *ngFor="let filterOption of viewModel.filters[filter].options" >
                                <!-- <label class="noselect"><input type="checkbox" (click)="viewModel.filters.toggleInFilter(filter, filterOption); filterTechniques()" [checked]="viewModel.filters.inFilter(filter, filterOption)">{{filterOption}}</label> -->
                                <input [id]="filterOption" class="checkbox-custom" type="checkbox" (click)="viewModel.filters.toggleInFilter(filter, filterOption);" [checked]="viewModel.filters.inFilter(filter, filterOption)">
                                <label [for]="filterOption" class="checkbox-custom-label noselect">{{filterOption}}</label>
                            </div>
                        </div>
                        <div *ngIf="viewModel.filters[filter].options.length == 0">
                            Data does not include {{filter}}
                        </div>
                        <!-- <div class="filter-option" *ngFor="let filterOption of viewModel.filters[filter].options" (click)="viewModel.filters.toggleInFilter(filter, filterOption); filterTechniques()">
                            {{filterOption}}  {{viewModel.filters.inFilter(filter, filterOption)}}
                        </div> -->
                    </div>
                    <!-- <mat-select placeholder="platforms" [(ngModel)]="platformControl"
                        multiple disableRipple autofocus (change)="filterTechniques(); viewModel.filters.platforms.selection = platformsControl">
                        <mat-option *ngFor="let platformOption of viewModel.filters.platforms.options" [value]="platformOption">{{platformOption}}</mat-option>
                    </mat-select> -->
                    <!-- <filter-menu [dataTable]="this"></filter-menu> -->
                </div>
            </div>

            <!-- sorting -->
            <div *ngIf="configService.getFeature('sorting')" class="control-row-item">
                <div class="control-row-button noselect"
                    (click)="viewModel.sorting = (viewModel.sorting + 1) % 4;"
                    matTooltipPosition="below"
                    [matTooltip]="['sorting alphabetically ascending', 'sorting alphabetically descending', 'sorting by score ascending', 'sorting by score descending'][viewModel.sorting]">
                    <img [src]="['assets/icons/ic_sort_alphabetically_ascending_black_24px.svg', 'assets/icons/ic_sort_alphabetically_descending_black_24px.svg', 'assets/icons/ic_sort_numerically_ascending_black_24px.svg', 'assets/icons/ic_sort_numerically_descending_black_24px.svg'][viewModel.sorting]" alt="sorting"/>
                </div>
            </div>

            <!-- color setup -->
            <div *ngIf="configService.getFeature('color_setup')" class="control-row-item">
                <div class="control-row-button dropdown noselect"
                    (click)="currentDropdown = currentDropdown !== 'colorSetup' ? 'colorSetup' : null; viewModel.updateGradient()"
                    matTooltipPosition="below"
                    matTooltip="color setup">
                    <img src="assets/icons/ic_palette_black_24px.svg"/>
                </div>
                <div class="dropdown-container colorSetup" *ngIf="currentDropdown === 'colorSetup'" #dropdown [class.left]="checkalign(dropdown)">

                    <div class="tacticRowColor">
                        <div class="gradient-section-label">
                            Tactic Row Background
                        </div>
                        <div class="gradient-section-content">
                            <input id="showTacticRowBackground" type="checkbox" class="checkbox-custom" [(ngModel)]=viewModel.showTacticRowBackground>
                            <label for="showTacticRowBackground" class="checkbox-custom-label noselect">show</label>
                            <input class="colorpicker" [(colorPicker)]="viewModel.tacticRowBackground" [(ngModel)]="viewModel.tacticRowBackground" [style.background]="viewModel.tacticRowBackground" cpPosition="bottom" [cpPresetColors]="['#ddd', '#aaaaaa', '#205B8F', '#B9482D']">
                        </div>
                    </div>
                    <div class="gradient">
                        <div class="gradient-section-label">
                            Scoring Gradient
                        </div>
                        <div class="gradient-controls gradient-section-content">
                            <table>
                                <tr class="minmax top">
                                    <td>Low value:</td>
                                    <td class="col2"><input type="number" (input)="viewModel.updateGradient()" [(ngModel)]="viewModel.gradient.minValue" [max]=viewModel.gradient.maxValue></td>
                                </tr>
                                <tr>
                                    <td class="buttons">
                                        <div *ngFor="let gradientStep of viewModel.gradient.colors; let $i = index">
                                            <div class="left">
                                                <button (click)="viewModel.removeGradientColor($i)" [disabled]="viewModel.gradient.colors.length == 2">remove</button>
                                            </div>
                                            <div class="right">
                                                <input class="colorpicker" (colorPickerChange)="viewModel.updateGradient()" (cpPresetColorsChange)="viewModel.updateGradient()" (cpSliderChange)="viewModel.updateGradient()" (cpInputChange)="viewModel.updateGradient()" [(colorPicker)]="gradientStep.color" [(ngModel)]="gradientStep.color" [style.background]="gradientStep.color" cpPosition="bottom" [cpPresetColors]="viewModel.gradient.options">
                                                <!-- <select [(ngModel)]="gradientStep.color" (ngModelChange)="viewModel.updateGradient()">
                                                    <option *ngFor="let color of viewModel.gradient.options" [ngValue]="color">{{color}}</option>
                                                    option shows up if a nonstandard option is selected, from uploading a custom layer
                                                    <option *ngIf="!(viewModel.gradient.labelToColor.hasOwnProperty(gradientStep.color))" [ngValue]=gradientStep.color>{{gradientStep.color}}</option>
                                                </select> -->
                                            </div>
                                        </div>
                                    </td>
                                    <td class="col2" [style.background-image]="sanitize(viewModel.gradient.gradient.css('linear', 'to bottom'))"> </td>
                                </tr>
                                <tr>
                                    <td><button class="addcolor" (click)="viewModel.addGradientColor();">add another color</button></td>
                                </tr>
                                <tr class="minmax bottom">
                                    <td>High value: </td>
                                    <td class="col2 "><input type="number" (input)="viewModel.updateGradient()" [(ngModel)]="viewModel.gradient.maxValue" [min]=viewModel.gradient.minValue></td>
                                </tr>
                            </table>
                            <div class="display-buttons">
                                <div class="squarebutton dropdown noselect" (click)="presetsMenuVisible = !presetsMenuVisible">
                                    presets<span style="font-size:5pt">▼</span>
                                </div >
                                <div class="dropdown-container presetsmenu" *ngIf="presetsMenuVisible">
                                    <div class="squarebutton noselect gradient" (click)="viewModel.gradient.setGradientPreset('redgreen'); presetsMenuVisible = false; viewModel.updateGradient()" [style.background-image]="sanitize(viewModel.gradient.presetToTinyColor('redgreen'))">red to green</div>
                                    <div class="squarebutton noselect gradient" (click)="viewModel.gradient.setGradientPreset('greenred'); presetsMenuVisible = false; viewModel.updateGradient()" [style.background-image]="sanitize(viewModel.gradient.presetToTinyColor('greenred'))">green to red</div>
                                    <div class="squarebutton noselect gradient" (click)="viewModel.gradient.setGradientPreset('bluered'); presetsMenuVisible = false; viewModel.updateGradient()" [style.background-image]="sanitize(viewModel.gradient.presetToTinyColor('bluered'))">blue to red</div>
                                    <div class="squarebutton noselect gradient" (click)="viewModel.gradient.setGradientPreset('redblue'); presetsMenuVisible = false; viewModel.updateGradient()" [style.background-image]="sanitize(viewModel.gradient.presetToTinyColor('redblue'))">red to blue</div>
                                    <div class="squarebutton noselect gradient" (click)="viewModel.gradient.setGradientPreset('whiteblue'); presetsMenuVisible = false; viewModel.updateGradient()" [style.background-image]="sanitize(viewModel.gradient.presetToTinyColor('whiteblue'))">white to blue</div>
                                    <div class="squarebutton noselect gradient" (click)="viewModel.gradient.setGradientPreset('whitered'); presetsMenuVisible = false; viewModel.updateGradient()" [style.background-image]="sanitize(viewModel.gradient.presetToTinyColor('whitered'))">white to red</div>
                                </div>
                            </div>
                        </div>
                    </div>
                </div>
            </div>

            <!-- show or hide disabled techniques -->
            <div *ngIf="configService.getFeature('toggle_hide_disabled')" class="control-row-item">
                <div class="control-row-button noselect"
                     (click)="viewModel.hideDisabled = !viewModel.hideDisabled;"
                     matTooltipPosition="below"
                     matTooltip="show/hide disabled">
                     <img [src]="viewModel.hideDisabled ? 'assets/icons/ic_visibility_off_black_24px.svg' : 'assets/icons/ic_visibility_black_24px.svg'" [alt]="viewModel.hideDisabled ? 'show disabled' : 'hide disabled'"/>
                 </div>
             </div>

            <!-- expand all sub-techniques -->
            <div *ngIf="configService.getFeature('subtechniques')" class="control-row-item">
                <div class="control-row-button noselect"
                     (click)="expandSubtechniques()"
                     matTooltipPosition="below"
                     matTooltip="expand sub-techniques">
                     <img [src]="viewModel.layout.layout == 'mini' ? 'assets/icons/unfold_more_gray_24px.svg' : 'assets/icons/unfold_more_black_24px.svg'" alt="expand sub-techniques"/>
                 </div>
             </div>

            <!-- collapse all sub-techniques -->
            <div *ngIf="configService.getFeature('subtechniques')" class="control-row-item">
                <div class="control-row-button noselect"
                     (click)="collapseSubtechniques()"
                     matTooltipPosition="below"
                     matTooltip="collapse sub-techniques">
                     <img [src]="viewModel.layout.layout == 'mini' ? 'assets/icons/unfold_less_gray_24px.svg' : 'assets/icons/unfold_less_black_24px.svg'" alt="collapse sub-techniques"/>
                 </div>
             </div>

             <!-- layout -->
             <div *ngIf="configService.getFeature('layout_controls')" class="control-row-item">
                 <div class="control-row-button dropdown noselect"
                      (click)="currentDropdown = currentDropdown !== 'layout' ? 'layout' : null;"
                      matTooltipPosition="below"
                      matTooltip="matrix configuration">
                      <img src="assets/icons/ic_view_large_black_24px.svg"/>
                 </div>
                 <div class="dropdown-container layout" *ngIf="currentDropdown === 'layout'" #dropdown [class.left]="checkalign(dropdown)">
                     <div class="section">
                         <select [(ngModel)]="viewModel.layout.layout" placeholder="layout">
                             <option *ngFor="let option of viewModel.layout.layoutOptions" [value]="option">{{option}} layout</option>
                         </select>
                     </div>
                     <div class="section">
                        <b class="filter-label">labels</b>
                        <div>
                             <input [disabled]="viewModel.layout.layout == 'mini'" id="showID-option" class="checkbox-custom" type="checkbox" [(ngModel)]="viewModel.layout.showID">
                             <label [class.disabled]="viewModel.layout.layout == 'mini'" for="showID-option" class="checkbox-custom-label noselect">show IDs</label>

                        </div>
                        <div>
                            <input [disabled]="viewModel.layout.layout == 'mini'" id="showName-option" class="checkbox-custom" type="checkbox"  [(ngModel)]="viewModel.layout.showName">
                            <label [class.disabled]="viewModel.layout.layout == 'mini'" for="showName-option" class="checkbox-custom-label noselect">show names</label>
                        </div>
                    </div>
                    <div class="section">
                        <b class="filter-label">aggregate scores</b>
                        <div>
                            <input id="showAggregateScores-option" class="checkbox-custom" type="checkbox"  [(ngModel)]="viewModel.layout.showAggregateScores">
                            <label for="showAggregateScores-option" class="checkbox-custom-label noselect">show aggregate scores</label>
                        </div>
                        <div>
                            <input [disabled]="!viewModel.layout.showAggregateScores || viewModel.layout.aggregateFunction !== 'average'"
                                id="countUnscored-option" class="checkbox-custom" type="checkbox"
                                [(ngModel)]="viewModel.layout.countUnscored">
                            <label [class.disabled]="!viewModel.layout.showAggregateScores || viewModel.layout.aggregateFunction !== 'average'"
                                for="countUnscored-option"
                                class="checkbox-custom-label noselect">count unscored techniques as 0</label>
                        </div>
                        <div class="subsection">
                            <label for="aggregateFunctionDropdown">aggregate function: </label>
                            <div class="inner-dropdown-container">
                                <select
                                    [disabled]="!viewModel.layout.showAggregateScores"
                                    id="aggregateFunctionDropdown"
                                    [(ngModel)]="viewModel.layout.aggregateFunction" placeholder="function">
                                    <option *ngFor="let option of viewModel.layout.aggregateFunctionOptions"
                                            [value]="option">{{option}}</option>
                                </select>
                            </div>
                        </div>
                    </div>
                </div>
            </div>


        </li>
        <li *ngIf="configService.getFeatureGroup('technique_controls', 'any') && configService.getFeature('selecting_techniques')">
            <div *ngIf="configService.getFeatureGroupCount('technique_controls') >= 3" class="section-label">
                technique controls
            </div>
            <!-- TECHNIQUE CONTROLS -->
            <!-- enable/disable technique -->
            <div *ngIf="configService.getFeature('disable_techniques')" class="control-row-item">
                <div class="control-row-button noselect"
                     (click)="setSelectedState()"
                     matTooltipPosition="below"
                     matTooltip="toggle state"
                     [matTooltipDisabled]="!viewModel.isCurrentlyEditing()">
                     <img [src]="viewModel.isCurrentlyEditing() ? 'assets/icons/ic_texture_black_24px.svg' : 'assets/icons/ic_texture_gray_24px.svg'" alt="toggle state"/>
                 </div>
             </div>

            <!-- background color -->
            <div *ngIf="configService.getFeature('manual_color')" class="control-row-item">

                <div class="control-row-button dropdown noselect"
                     (click)="viewModel.isCurrentlyEditing() ? currentDropdown = currentDropdown !== 'colorpicker' ? 'colorpicker' : null : continue"
                     matTooltipPosition="below"
                     matTooltip="background color"
                     [matTooltipDisabled]="!viewModel.isCurrentlyEditing()"
                     [style.color]="viewModel.isCurrentlyEditing() ? '#000000' : '#aaaaaa'">

                    <svg border="#dddddd" [attr.fill]="viewModel.isCurrentlyEditing() ? '#000000' : '#aaaaaa'" height="24" viewBox="0 0 24 24" width="24" xmlns="http://www.w3.org/2000/svg">
                        <path d="M0 0h24v24H0z" fill="none"/>
                        <path d="M16.56 8.94L7.62 0 6.21 1.41l2.38 2.38-5.15 5.15c-.59.59-.59 1.54 0 2.12l5.5 5.5c.29.29.68.44 1.06.44s.77-.15 1.06-.44l5.5-5.5c.59-.58.59-1.53 0-2.12zM5.21 10L10 5.21 14.79 10H5.21zM19 11.5s-2 2.17-2 3.5c0 1.1.9 2 2 2s2-.9 2-2c0-1.33-2-3.5-2-3.5z"/>
                        <path [attr.class]="viewModel.isCurrentlyEditing() ? viewModel.getEditingCommonValue('color') : none" d="M0 20h24v4H0z"/>
                    </svg>
                </div>
                <!-- color picker (invisible, absolute)-->
                <div class="colorpicker dropdown-container" #dropdown [class.left]="checkalign(dropdown)"
                     *ngIf="currentDropdown === 'colorpicker'">

                    <div class="color-block wide noselect dropdown"
                         (click)="viewModel.editSelectedTechniques('color', '')">
                        no color
                    </div>
                    <div class="color-block square"
                         *ngFor="let color of viewModel.backgroundPresets"
                         [style.background]="color"
                         (click)="viewModel.editSelectedTechniques('color', color)"></div>
                </div>
            </div>


            <!-- score -->
            <div *ngIf="configService.getFeature('scoring')" class="control-row-item" >
                <div class="control-row-button dropdown noselect"
                     (click)="viewModel.isCurrentlyEditing() ? currentDropdown = currentDropdown !== 'score' ? 'score' : null : continue"
                     matTooltipPosition="below"
                     matTooltip="scoring"
                     [matTooltipDisabled]="!viewModel.isCurrentlyEditing()"
                     [style.color]="viewModel.isCurrentlyEditing() ? '#000000' : '#aaaaaa'">
                     <img [src]="viewModel.isCurrentlyEditing() ? 'assets/icons/ic_insert_chart_black_24px.svg' : 'assets/icons/ic_insert_chart_gray_24px.svg'" alt="score"/>
                </div>
                <div class="dropdown-container inputfield" #dropdown [class.left]="checkalign(dropdown)"
                     *ngIf="currentDropdown === 'score'">
                     <mat-form-field>
                         <!-- update data whenever it is typed in -->
                         <input matInput
                                type="text"
                                onkeypress="return (event.charCode >= 48 && event.charCode <= 57) || event.charCode == 46 || event.charCode == 45"
                                [(ngModel)]="scoreEditField"
                                placeholder="score"
                                (input)="viewModel.editSelectedTechniques('score', $event.target.value); viewModel.editSelectedTechniques('scoreColor', viewModel.gradient.getColor($event.target.value));">
                         <mat-hint style="color: red" align="start" *ngIf="validateScoreInput()">not a number</mat-hint>
                     </mat-form-field>
                </div>
            </div>


            <!-- comment -->
            <div *ngIf="configService.getFeature('comments')"  class="control-row-item">

                <div class="control-row-button dropdown noselect"
                     (click)="viewModel.isCurrentlyEditing() ? currentDropdown = currentDropdown !== 'comment' ? 'comment' : null : continue"
                     matTooltipPosition="below"
                     matTooltip="comment"
                     [matTooltipDisabled]="!viewModel.isCurrentlyEditing()"
                     [style.color]="viewModel.isCurrentlyEditing() ? '#000000' : '#aaaaaa'">
                     <img [src]="viewModel.isCurrentlyEditing() ? 'assets/icons/ic_insert_comment_black_24px.svg' : 'assets/icons/ic_insert_comment_gray_24px.svg'" alt="comment" />
                 </div>
                 <!-- comment input (invisible, absolute) -->
                 <div class="dropdown-container inputfield left" #dropdown [class.left]="checkalign(dropdown)"
                      *ngIf="currentDropdown === 'comment'">

                    <mat-form-field>
                        <textarea matInput
                                  matTextareaAutosize
                                  placeholder="comment"
                                  [(ngModel)]="commentEditField"
                                  (input)="viewModel.editSelectedTechniques('comment', $event.target.value)">
                        </textarea>
                    </mat-form-field>
                 </div>
             </div>
             <!-- remove all annotations -->
             <div *ngIf="configService.getFeature('clear_annotations')" class="control-row-item">
                 <div class="control-row-button noselect"
                      (click)="viewModel.resetSelectedTechniques(); populateEditFields()"
                      matTooltipPosition="below"
                      matTooltip="clear annotations on selected"
                      [matTooltipDisabled]="!viewModel.isCurrentlyEditing()">
                      <img [src]="viewModel.isCurrentlyEditing() ? 'assets/icons/ic_layers_clear_black_24px.svg' : 'assets/icons/ic_layers_clear_gray_24px.svg'" alt="remove all annotations"/>
                  </div>
              </div>
        </li>
    </ul>
</div>

<!--
oooo     oooo      o   ooooooooooo oooooooooo  ooooo ooooo  oooo
 8888o   888      888  88  888  88  888    888  888    888  88
 88 888o8 88     8  88     888      888oooo88   888      888
 88  888  88    8oooo88    888      888  88o    888     88 888
o88o  8  o88o o88o  o888o o888o    o888o  88o8 o888o o88o  o888o
                                                                 -->
<div class="matrices">
    <div oncontextmenu="return false">
        <div class="spinner" *ngIf="!dataService.getDomain(viewModel.domainID).dataLoaded">
            <mat-progress-spinner mode="indeterminate"></mat-progress-spinner>
        </div>
        <mat-drawer-container autosize>
            <mat-drawer-content>
                <div class="matrices-columns">
                    <div class="matrix-column" *ngFor="let matrix of dataService.getDomain(viewModel.domainID).matrices">
                        <div *ngIf="dataService.getDomain(viewModel.domainID).matrices.length > 1" class="matrix-name">{{matrix.name}}</div>
                        <div *ngIf="viewModel.layout.layout == 'side'">
                            <matrix-side [matrix]="matrix" [viewModel]="viewModel" (selectionChanged)="onTechniqueSelect()"></matrix-side>
                        </div>
                        <div *ngIf="viewModel.layout.layout == 'flat'">
                            <matrix-flat [matrix]="matrix" [viewModel]="viewModel" (selectionChanged)="onTechniqueSelect()"></matrix-flat>
                        </div>
                        <div *ngIf="viewModel.layout.layout == 'mini'">
                            <matrix-mini [matrix]="matrix" [viewModel]="viewModel" (selectionChanged)="onTechniqueSelect()"></matrix-mini>
                        </div>
                    </div>
                </div>
<<<<<<< HEAD
            </mat-drawer-content>
            <mat-drawer mode="side" position="end" #sidebar [opened]="viewModel.sidebarOpened">
                <sidebar [viewModel]="viewModel"></sidebar>
            </mat-drawer>
        </mat-drawer-container>
    </div>
=======
            </div>
        </mat-drawer-content>
        <mat-drawer mode="side" position="end" #sidebar [opened]="dataService.sidebarOpened">
            <sidebar [viewModel]="viewModel"></sidebar>
        </mat-drawer>
    </mat-drawer-container>
>>>>>>> 13cb5709
</div>


<!--
ooooo       ooooooooooo  ooooooo8 ooooooooooo oooo   oooo ooooooooo
 888         888    88 o888    88  888    88   8888o  88   888    88o
 888         888ooo8   888    oooo 888ooo8     88 888o88   888    888
 888      o  888    oo 888o    88  888    oo   88   8888   888    888
o888ooooo88 o888ooo8888 888ooo888 o888ooo8888 o88o    88  o888ooo88
                                                                      -->

<div class="legendBar" (click)="showingLegend = !showingLegend" *ngIf="!showingLegend && configService.getFeature('legend')">
    <img src="assets/icons/ic_keyboard_arrow_up_black_24px.svg" style="position: absolute; left:4px; top: 3px;">
    <div class="noselect" style="padding:4px; font-size:14px; position: absolue; width: 100%; text-align:center">
        legend
    </div>
</div>

<div class="legend" *ngIf="showingLegend && configService.getFeature('legend')">
    <div class="legendBar" (click)="showingLegend = !showingLegend" style="position: absolute; top:0px; left:0px;">
        <img src="assets/icons/ic_keyboard_arrow_down_black_24px.svg" style="position: absolute; left:4px; top: 3px;">
        <div class="noselect" style="padding:4px; font-size:14px; position: absolue; width: 100%; text-align:center">
            legend
        </div>
    </div>
    <div class="itemArea">
        <div class="item" *ngFor="let item of viewModel.legendItems; let Even=even; let i=index" [class.even]="!Even">
            <input [(colorPicker)]="item.color" [(ngModel)]="item.color" [style.background]="item.color" [cpPosition]="'top'" [cpPresetColors]="viewModel.legendColorPresets" style="width:75px;"/>
            <!-- <input class="label" [(ngModel)]="item.label"> -->
            <mat-form-field class="label">
                    <input matInput

                    [(ngModel)]="item.label">

            </mat-form-field>
            <img src="assets/icons/ic_clear_gray_24px.svg" style="position: relative; top:5px; right:0px;" (click)="viewModel.deleteLegendItem(i);">
        </div>
        <button style="margin-left:75px; margin-top:10px; margin-bottom:10px;" class="button" (click)="viewModel.addLegendItem();">Add Item</button>
        <button style="margin-top:10px; margin-bottom:10px;" class="button" (click)="viewModel.clearLegend();">Clear</button>
    </div>
</div><|MERGE_RESOLUTION|>--- conflicted
+++ resolved
@@ -41,11 +41,7 @@
             <div *ngIf="configService.getFeature('search')" class="control-row-item">
 
                 <div class="control-row-button dropdown noselect"
-<<<<<<< HEAD
-                     (click)="currentDropdown = currentDropdown !== 'search' ? 'search' : null;"
-=======
                     (click)="(dataService.sidebarOpened = (dataService.sidebarContentType !== 'search') ? true : !dataService.sidebarOpened) && (dataService.sidebarContentType = 'search')"
->>>>>>> 13cb5709
                     matTooltipPosition="below"
                     matTooltip="search">
                     <img src="assets/icons/ic_search_black_24px.svg"/>
@@ -531,21 +527,12 @@
                         </div>
                     </div>
                 </div>
-<<<<<<< HEAD
             </mat-drawer-content>
             <mat-drawer mode="side" position="end" #sidebar [opened]="viewModel.sidebarOpened">
                 <sidebar [viewModel]="viewModel"></sidebar>
             </mat-drawer>
         </mat-drawer-container>
     </div>
-=======
-            </div>
-        </mat-drawer-content>
-        <mat-drawer mode="side" position="end" #sidebar [opened]="dataService.sidebarOpened">
-            <sidebar [viewModel]="viewModel"></sidebar>
-        </mat-drawer>
-    </mat-drawer-container>
->>>>>>> 13cb5709
 </div>
 
 
