--- conflicted
+++ resolved
@@ -1,9 +1,6 @@
 # v4.4 - Changes staged on Develop
-<<<<<<< HEAD
 ## New Features
 - Added a Layer Upgrade UI to upgrade layers created in older versions of ATT&CK. When upgrading a layer, users can view what objects have changed between the two versions and copy annotations from the previous version.  See issue [#181](https://github.com/mitre-attack/attack-navigator/issues/181).
-=======
->>>>>>> 1985779c
 
 ## Improvements
 - Combined the search and multiselect interfaces into a single UI. This allows groups, software, and mitigations to be filtered alongside techniques and improves usability by moving the interface to a sidebar. See issue [#204](https://github.com/mitre-attack/attack-navigator/issues/204). 
